Authors of Meson build system

Meson was originally designed and created by Jussi Pakkanen.


The following people have submitted patches for the project

Peter Koval
Masashi Fujita
Juhani Simola
Robin McCorkell
Axel Waggershauser
Igor Gnatenko
Hemmo Nieminen
mfrischknecht
Matthew Bekkema
Afief Halumi
Thibault Saunier
Mathieu Duponchelle
Jouni Roivas
Rafaël Kooi
Marko Raatikainen
German Diago Gomez
Kyle Manna
Haakon Sporsheim
Wink Saville
Yoav Alon
Martin Ejdestig
Rémi Nicole
Damián Nohales
Nirbheek Chauhan
Nicolas Schneider
<<<<<<< HEAD
Luke Adams
=======
Rogiel Sulzbach
>>>>>>> f98dc48a
<|MERGE_RESOLUTION|>--- conflicted
+++ resolved
@@ -30,8 +30,5 @@
 Damián Nohales
 Nirbheek Chauhan
 Nicolas Schneider
-<<<<<<< HEAD
 Luke Adams
-=======
-Rogiel Sulzbach
->>>>>>> f98dc48a
+Rogiel Sulzbach