# Copyright 2012-2015 The Meson development team

# Licensed under the Apache License, Version 2.0 (the "License");
# you may not use this file except in compliance with the License.
# You may obtain a copy of the License at

#     http://www.apache.org/licenses/LICENSE-2.0

# Unless required by applicable law or agreed to in writing, software
# distributed under the License is distributed on an "AS IS" BASIS,
# WITHOUT WARRANTIES OR CONDITIONS OF ANY KIND, either express or implied.
# See the License for the specific language governing permissions and
# limitations under the License.

import pickle, os, uuid

version = '0.27.0-research'

builtin_options = {'buildtype': True,
                   'strip': True,
                   'coverage': True,
                   'pch': True,
                   'unity': True,
                   'prefix': True,
                   'libdir' : True,
                   'bindir' : True,
                   'includedir' : True,
                   'datadir' : True,
                   'mandir' : True,
                   'localedir' : True,
                   'werror' : True,
<<<<<<< HEAD
                   'layout' : True,
                  }
=======
                   'warning_level': True,
                   }

>>>>>>> 77d53c22
# This class contains all data that must persist over multiple
# invocations of Meson. It is roughly the same thing as
# cmakecache.

class CoreData():

    def __init__(self, options):
        self.guid = str(uuid.uuid4()).upper()
        self.test_guid = str(uuid.uuid4()).upper()
        self.target_guids = {}
        self.version = version
        self.prefix = options.prefix
        self.libdir = options.libdir
        self.bindir = options.bindir
        self.includedir = options.includedir
        self.datadir = options.datadir
        self.mandir = options.mandir
        self.localedir = options.localedir
        self.backend = options.backend
        self.buildtype = options.buildtype
        self.strip = options.strip
        self.use_pch = options.use_pch
        self.unity = options.unity
        self.coverage = options.coverage
        self.warning_level = options.warning_level
        self.werror = options.werror
        self.layout = options.layout
        self.user_options = {}
        self.external_args = {} # These are set from "the outside" with e.g. mesonconf
        self.external_link_args = {}
        if options.cross_file is not None:
            self.cross_file = os.path.join(os.getcwd(), options.cross_file)
        else:
            self.cross_file = None

        self.compilers = {}
        self.cross_compilers = {}
        self.deps = {}
        self.ext_progs = {}
        self.ext_libs = {}
        self.modules = {}

    def get_builtin_option(self, optname):
        if optname == 'buildtype':
            return self.buildtype
        if optname == 'strip':
            return self.strip
        if optname == 'coverage':
            return self.coverage
        if optname == 'pch':
            return self.use_pch
        if optname == 'unity':
            return self.unity
        if optname == 'prefix':
            return self.prefix
        if optname == 'libdir':
            return self.libdir
        if optname == 'bindir':
            return self.bindir
        if optname == 'includedir':
            return self.includedir
        if optname == 'datadir':
            return self.datadir
        if optname == 'mandir':
            return self.mandir
        if optname == 'localedir':
            return self.localedir
        if optname == 'layout':
            return self.layout
        raise RuntimeError('Tried to get unknown builtin option %s' % optname)

def load(filename):
    obj = pickle.load(open(filename, 'rb'))
    if not isinstance(obj, CoreData):
        raise RuntimeError('Core data file is corrupted.')
    if obj.version != version:
        raise RuntimeError('Build tree has been generated with Meson version %s, which is incompatible with current version %s.'%
                           (obj.version, version))
    return obj

def save(obj, filename):
    if obj.version != version:
        raise RuntimeError('Fatal version mismatch corruption.')
    pickle.dump(obj, open(filename, 'wb'))

forbidden_target_names = {'clean': None,
                          'clean-gcno': None,
                          'clean-gcda': None,
                          'coverage-text': None,
                          'coverage-xml': None,
                          'coverage-html': None,
                          'phony': None,
                          'PHONY': None,
                          'all': None,
                          'test': None,
                          'test-valgrind': None,
                          'install': None,
                          'build.ninja': None,
                         }

class MesonException(Exception):
    def __init__(self, *args, **kwargs):
        Exception.__init__(self, *args, **kwargs)<|MERGE_RESOLUTION|>--- conflicted
+++ resolved
@@ -29,14 +29,10 @@
                    'mandir' : True,
                    'localedir' : True,
                    'werror' : True,
-<<<<<<< HEAD
+                   'warning_level': True,
                    'layout' : True,
                   }
-=======
-                   'warning_level': True,
-                   }
 
->>>>>>> 77d53c22
 # This class contains all data that must persist over multiple
 # invocations of Meson. It is roughly the same thing as
 # cmakecache.
